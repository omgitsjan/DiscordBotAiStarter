<Project Sdk="Microsoft.NET.Sdk">

  <PropertyGroup>
    <OutputType>Exe</OutputType>
    <TargetFramework>net6.0</TargetFramework>
    <RootNamespace>DiscordBot</RootNamespace>
    <ImplicitUsings>enable</ImplicitUsings>
    <Nullable>enable</Nullable>
    <PackageReadmeFile>README.md</PackageReadmeFile>
    <PackageLicenseFile>README.md</PackageLicenseFile>
    <LangVersion>default</LangVersion>
  </PropertyGroup>

  <ItemGroup>
    <None Include="..\README.md">
      <Pack>True</Pack>
      <PackagePath>\</PackagePath>
    </None>
  </ItemGroup>

  <ItemGroup>
<<<<<<< HEAD
    <PackageReference Include="Discord.Net" Version="3.8.1" />
    <PackageReference Include="Discord.Net.Commands" Version="3.8.1" />
    <PackageReference Include="Discord.Net.WebSocket" Version="3.8.1" />
    <PackageReference Include="Microsoft.Extensions.DependencyInjection" Version="7.0.0" />
=======
    <PackageReference Include="Discord.Net" Version="3.9.0" />
>>>>>>> d163afc5
    <PackageReference Include="RestSharp" Version="108.0.3" />
  </ItemGroup>

</Project><|MERGE_RESOLUTION|>--- conflicted
+++ resolved
@@ -8,7 +8,6 @@
     <Nullable>enable</Nullable>
     <PackageReadmeFile>README.md</PackageReadmeFile>
     <PackageLicenseFile>README.md</PackageLicenseFile>
-    <LangVersion>default</LangVersion>
   </PropertyGroup>
 
   <ItemGroup>
@@ -19,14 +18,7 @@
   </ItemGroup>
 
   <ItemGroup>
-<<<<<<< HEAD
-    <PackageReference Include="Discord.Net" Version="3.8.1" />
-    <PackageReference Include="Discord.Net.Commands" Version="3.8.1" />
-    <PackageReference Include="Discord.Net.WebSocket" Version="3.8.1" />
-    <PackageReference Include="Microsoft.Extensions.DependencyInjection" Version="7.0.0" />
-=======
     <PackageReference Include="Discord.Net" Version="3.9.0" />
->>>>>>> d163afc5
     <PackageReference Include="RestSharp" Version="108.0.3" />
   </ItemGroup>
 
