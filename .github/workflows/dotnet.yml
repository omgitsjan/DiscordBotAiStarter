--- conflicted
+++ resolved
@@ -5,29 +5,24 @@
 
 on:
   push:
-<<<<<<< HEAD
-    branches: ['*']
-  pull_request:
-    branches: ['main']
-=======
     branches: [ master ]
   pull_request:
     branches: [ master ]
->>>>>>> 9e6eef29
 
 jobs:
   build:
+
     runs-on: ubuntu-latest
 
     steps:
-      - uses: actions/checkout@v3
-      - name: Setup .NET
-        uses: actions/setup-dotnet@v3
-        with:
-          dotnet-version: 6.0.x
-      - name: Restore dependencies
-        run: dotnet restore
-      - name: Build
-        run: dotnet build --no-restore
-      - name: Test
-        run: dotnet test --no-build --verbosity normal+    - uses: actions/checkout@v3
+    - name: Setup .NET
+      uses: actions/setup-dotnet@v3
+      with:
+        dotnet-version: 6.0.x
+    - name: Restore dependencies
+      run: dotnet restore
+    - name: Build
+      run: dotnet build --no-restore
+    - name: Test
+      run: dotnet test --no-build --verbosity normal